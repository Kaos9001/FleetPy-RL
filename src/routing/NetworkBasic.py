"""
Authors: Roman Engelhardt, Florian Dandl
TUM, 2020
In order to guarantee transferability of models, Network models should follow the following conventions.
Classes should be called
Node
Edge
Network
in order to guarantee correct import in other modules.
"""

# -------------------------------------------------------------------------------------------------------------------- #
# standard distribution imports
# -----------------------------
import os
import logging

# additional module imports (> requirements)
# ------------------------------------------
import pandas as pd
import numpy as np
from pyproj import Transformer

# src imports
# -----------
from src.routing.NetworkBase import NetworkBase
from src.routing.routing_imports.Router import Router

# -------------------------------------------------------------------------------------------------------------------- #
# global variables
# ----------------
from src.misc.globals import *
LOG = logging.getLogger(__name__)

# import os
# import pandas as pd
# import imports.Router as Router

INPUT_PARAMETERS_NetworkBasic = {
    "doc" : "this routing class does all routing computations based on dijkstras algorithm",
    "inherit" : "NetworkBase",
    "input_parameters_mandatory": [G_NETWORK_NAME],
    "input_parameters_optional": [G_NW_DYNAMIC_F],
    "mandatory_modules": [],
    "optional_modules": []
}


def read_node_line(columns):
    return Node(int(columns["node_index"]), int(columns["is_stop_only"]), float(columns["pos_x"]), float(columns["pos_y"]))

class Node():
    def __init__(self, node_index, is_stop_only, pos_x, pos_y, node_order=None):
        self.node_index = node_index
        self.is_stop_only = is_stop_only
        self.pos_x = pos_x
        self.pos_y = pos_y
        # 
        self.edges_to = {}  #node_obj -> edge
        self.edges_from = {}    #node_obj -> edge
        #
        self.travel_infos_from = {} #node_index -> (tt, dis)
        self.travel_infos_to = {}   #node_index -> (tt, dis)
        #
        # attributes set during path calculations
        self.is_target_node = False     # is set and reset in computeFromNodes
        #attributes for forwards dijkstra
        self.prev = None
        self.settled = 1
        self.cost_index = -1
        self.cost = None
        # attributes for backwards dijkstra (for bidirectional dijkstra)
        self.next = None
        self.settled_back = 1
        self.cost_index_back = -1
        self.cost_back = None

    def __str__(self):
        return str(self.node_index)

    def must_stop(self):
        return self.is_stop_only

    def get_position(self):
        return (self.pos_x, self.pos_y)

    def get_next_node_edge_pairs(self, ch_flag = False):
        """
        :return: list of (node, edge) tuples [references to objects] in forward direction
        """
        return self.edges_to.items()

    def get_prev_node_edge_pairs(self, ch_flag = False):
        """
        :return: list of (node, edge) tuples [references to objects] in backward direction
        """
        return self.edges_from.items()

    def add_next_edge_to(self, other_node, edge):
        #print("add next edge to: {} -> {}".format(self.node_index, other_node.node_index))
        self.edges_to[other_node] = edge
        self.travel_infos_to[other_node.node_index] = edge.get_tt_distance()

    def add_prev_edge_from(self, other_node, edge):
        self.edges_from[other_node] = edge
        self.travel_infos_from[other_node.node_index] = edge.get_tt_distance()

    def get_travel_infos_to(self, other_node_index):
        return self.travel_infos_to[other_node_index]

    def get_travel_infos_from(self, other_node_index):
        return self.travel_infos_from[other_node_index]



class Edge():
    def __init__(self, edge_index, distance, travel_time):
        self.edge_index = edge_index
        self.distance = distance
        self.travel_time = travel_time
        #

    def __str__(self):
        return "-".join(self.edge_index)

    def set_tt(self, travel_time):
        self.travel_time = travel_time

    def get_tt(self):
        """
        :return: (current) travel time on edge
        """
        return self.travel_time

    def get_distance(self):
        """
        :return: distance of edge
        """
        return self.distance

    def get_tt_distance(self):
        """
        :return: (travel time, distance) tuple
        """
        return (self.travel_time, self.distance)


# Position: (start_node_id, end_node_id, relative_pos)
#   -> (node_id, None, None) in case vehicle is on a node
#   -> relative_pos in [0.0, 1.0]
# A Route is defined as list of node-indices (int)
# while all given start-and end-position nodes are included


class NetworkBasic(NetworkBase):
    def __init__(self, network_name_dir, network_dynamics_file_name=None, scenario_time=None):
        """
        The network will be initialized.
        This network only uses basic routing algorithms (dijkstra and bidirectional dijkstra)
        :param network_name_dir: name of the network_directory to be loaded
        :param type: determining whether the base or a pre-processed network will be used
        :param scenario_time: applying travel times for a certain scenario at a given time in the scenario
        :param network_dynamics_file_name: file-name of the network dynamics file
        :type network_dynamics_file_name: str
        """
        self.nodes = []     #list of all nodes in network (index == node.node_index)
        self.network_name_dir = network_name_dir
        self._tt_infos_from_folder = True
        self._current_tt_factor = None
        self.travel_time_file_infos = self._load_tt_folder_path(network_dynamics_file_name=network_dynamics_file_name)
        self.loadNetwork(network_name_dir, network_dynamics_file_name=network_dynamics_file_name, scenario_time=scenario_time)
        self.current_dijkstra_number = 1    #used in dijkstra-class
        self.sim_time = 0   # TODO #
        self.zones = None   # TODO #
        with open(os.sep.join([self.network_name_dir, "base","crs.info"]), "r") as f:
            self.crs = f.read()

    def loadNetwork(self, network_name_dir, network_dynamics_file_name=None, scenario_time=None):
        nodes_f = os.path.join(network_name_dir, "base", "nodes.csv")
        LOG.info(f"Loading nodes from {nodes_f} ...")
        nodes_df = pd.read_csv(nodes_f)
        self.nodes = nodes_df.apply(read_node_line, axis=1)
        #
        edges_f = os.path.join(network_name_dir, "base", "edges.csv")
        LOG.info(f"Loading edges from {edges_f} ...")
        edges_df = pd.read_csv(edges_f)
        for _, row in edges_df.iterrows():
            o_node = self.nodes[row[G_EDGE_FROM]]
            d_node = self.nodes[row[G_EDGE_TO]]
            tmp_edge = Edge((o_node, d_node), row[G_EDGE_DIST], row[G_EDGE_TT])
            o_node.add_next_edge_to(d_node, tmp_edge)
            d_node.add_prev_edge_from(o_node, tmp_edge)
        LOG.info("... {} nodes loaded!".format(len(self.nodes)))
        if scenario_time is not None:
            latest_tt = None
            if len(self.travel_time_file_infos.keys()) > 0:
                tts = sorted(list(self.travel_time_file_infos.keys()))
                for tt in tts:
                    if tt > scenario_time:
                        break
                    latest_tt = tt
                self.load_tt_file(latest_tt)

    def _load_tt_folder_path(self, network_dynamics_file_name=None):
        """ this method searches in the network-folder for travel_times folder. the name of the folder is defined by the simulation time from which these travel times are valid
        stores the corresponding time to trigger loading of new travel times ones the simulation time is reached.
        """
        tt_folders = {}
        if network_dynamics_file_name is None:
            LOG.info("... no network dynamics file given -> read folder structure")
            for f in os.listdir(self.network_name_dir):
                time = None
                try:
                    time = int(f)
                except:
                    continue
                tt_folders[time] = os.path.join(self.network_name_dir, f)
        else:
            LOG.info("... load network dynamics file: {}".format(os.path.join(self.network_name_dir, network_dynamics_file_name)))
            nw_dynamics_df = pd.read_csv(os.path.join(self.network_name_dir, network_dynamics_file_name))
            nw_dynamics_df.set_index("simulation_time", inplace=True)
            if "travel_time_folder" in nw_dynamics_df.columns:
                LOG.info(f"   ... folder structure found in {network_dynamics_file_name}")
                for sim_time, tt_folder_name in nw_dynamics_df["travel_time_folder"].items():
                    tt_folders[int(sim_time)] = os.path.join(self.network_name_dir, str(tt_folder_name))
            elif "travel_time_factor" in nw_dynamics_df.columns:
                LOG.info(f"   ... travel time factor found in {network_dynamics_file_name}")
                self._tt_infos_from_folder = False
                for sim_time, tt_factor in nw_dynamics_df["travel_time_factor"].items():
                    tt_folders[int(sim_time)] = tt_factor
            else:
                LOG.warning(f" ... neither folder structure nor travel time factor found in {network_dynamics_file_name} -> use free flow travel times")
        return tt_folders

    def update_network(self, simulation_time, update_state = True):
        """This method can be called during simulations to update travel times (dynamic networks).

        :param simulation_time: time of simulation
        :type simulation_time: float
        :return: new_tt_flag True, if new travel times found; False if not
        :rtype: bool
        """
        LOG.debug(f"update network {simulation_time}")
        self.sim_time = simulation_time
        if update_state:
            if self.travel_time_file_infos.get(simulation_time, None) is not None:
                self.load_tt_file(simulation_time)
                return True
        return False
    
    def reset_network(self, simulation_time: float):
        """ this method is used in case a module changed the travel times to future states for forecasts
        it resets the network to the travel times a stimulation_time
        :param simulation_time: current simulation time"""
        sorted_tts = sorted(self.travel_time_file_infos.keys())
        if len(sorted_tts) > 2:
            for i in range(len(sorted_tts) - 1):
                if sorted_tts[i] <= simulation_time and sorted_tts[i+1] > simulation_time:
                    self.update_network(sorted_tts[i])
                    return
            if sorted_tts[-1] <= simulation_time:
                self.update_network(sorted_tts[-1])
                return

    def load_tt_file(self, scenario_time):
        """
        loads new travel time files for scenario_time
        """
        self._reset_internal_attributes_after_travel_time_update()
<<<<<<< HEAD
        f = self.travel_time_file_folders[scenario_time]
        tt_file = os.path.join(f, "edges_td_att.csv")
        tmp_df = pd.read_csv(tt_file)
        tmp_df.set_index(["from_node","to_node"], inplace=True)
        for edge_index_tuple, new_tt in tmp_df["edge_tt"].items():
            self._set_edge_tt(edge_index_tuple[0], edge_index_tuple[1], new_tt)
=======
        f = self.travel_time_file_infos[scenario_time]
        if self._tt_infos_from_folder:
            tt_file = os.path.join(f, "edges_td_att.csv")
            tmp_df = pd.read_csv(tt_file)
            tmp_df.set_index(["from_node","to_node"], inplace=True)
            for edge_index_tuple, new_tt in tmp_df["edge_tt"].iteritems():
                self._set_edge_tt(edge_index_tuple[0], edge_index_tuple[1], new_tt)
        else:
            self._current_tt_factor = f
>>>>>>> 62f25892

    def _set_edge_tt(self, o_node_index, d_node_index, new_travel_time):
        o_node = self.nodes[o_node_index]
        d_node = self.nodes[d_node_index]
        edge_obj = o_node.edges_to[d_node]
        edge_obj.set_tt(new_travel_time)
        new_tt, dis = edge_obj.get_tt_distance()
        o_node.travel_infos_to[d_node_index] = (new_tt, dis)
        d_node.travel_infos_from[o_node_index] = (new_tt, dis)

    def get_node_list(self):
        """
        :return: list of node objects.
        """
        return self.nodes

    def get_number_network_nodes(self):
        return len(self.nodes)

    def get_must_stop_nodes(self):
        """ returns a list of node-indices with all nodes with a stop_only attribute """
        return [n.node_index for n in self.nodes if n.must_stop()]

    def return_position_from_str(self, position_str):
        a, b, c = position_str.split(";")
        if b == "-1":
            return (int(a), None, None)
        else:
            return (int(a), int(b), float(c))

    def return_node_coordinates(self, node_index):
        return self.nodes[node_index].get_position()

    def return_position_coordinates(self, position_tuple):
        """Returns the spatial coordinates of a position.

        :param position_tuple: (o_node, d_node, rel_pos) | (o_node, None, None)
        :return: (x,y) for metric systems
        """
        if position_tuple[1] is None:
            return self.return_node_coordinates(position_tuple[0])
        else:
            c0 = np.array(self.return_node_coordinates(position_tuple[0]))
            c1 = np.array(self.return_node_coordinates(position_tuple[1]))
            c_rel = position_tuple[2] * c1 + (1 - position_tuple[2]) * c0
            return c_rel[0], c_rel[1]

    def return_network_bounding_box(self):
        min_x = min([node.pos_x for node in self.nodes])
        max_x = max([node.pos_x for node in self.nodes])
        min_y = min([node.pos_y for node in self.nodes])
        max_y = max([node.pos_y for node in self.nodes])
        proj_transformer = Transformer.from_proj(self.crs, 'epsg:4326')
        lats, lons = proj_transformer.transform([min_x, max_x], [min_y, max_y])
        return list(zip(lons, lats))

    def return_positions_lon_lat(self, position_tuple_list: list) -> list:
        pos_list = [self.return_position_coordinates(pos) for pos in position_tuple_list]
        x, y = list(zip(*pos_list))
        proj_transformer = Transformer.from_proj(self.crs, 'epsg:4326')
        lats, lons = proj_transformer.transform(x, y)
        return list(zip(lons, lats))

    def get_section_infos(self, start_node_index, end_node_index):
        """
        :param start_node_index_index: index of start_node of section
        :param end_node_index: index of end_node of section
        :return: (travel time, distance); if no section between nodes (None, None)
        """
        if self._current_tt_factor is None:
            return self.nodes[start_node_index].get_travel_infos_to(end_node_index)
        else:
            tt, dis = self.nodes[start_node_index].get_travel_infos_to(end_node_index)
            return tt * self._current_tt_factor, dis

    def return_route_infos(self, route, rel_start_edge_position, start_time):
        """
        This method returns the information travel information along a route. The start position is given by a relative
        value on the first edge [0,1], where 0 means that the vehicle is at the first node.
        :param route: list of nodes
        :param rel_start_edge_position: float [0,1] determining the start position
        :param start_time: can be used as an offset in case the route is planned for a future time
        :return: (arrival time, distance to travel)
        """
        arrival_time = start_time
        distance = 0
        _, start_tt, start_dis = self.get_section_overhead( (route[0], route[1], rel_start_edge_position), from_start=False)
        arrival_time += start_tt
        distance += start_dis
        if len(route) > 2:
            for i in range(2, len(route)):
                tt, dis = self.get_section_infos(route[i-1], route[i])
                arrival_time += tt
                distance += dis
        return (arrival_time, distance)

    def assign_route_to_network(self, route, start_time):
        """This method can be used for dynamic network models in which the travel times will be derived from the
        number of vehicles/routes assigned to the network.

        :param route: list of nodes
        :param start_time: can be used as an offset in case the route is planned for a future time
        :return:
        TODO
        """
        pass

    def get_section_overhead(self, position, from_start=True, customized_section_cost_function=None):
        """This method computes the section overhead for a certain position.

        :param position: (current_edge_origin_node_index, current_edge_destination_node_index, relative_position)
        :param from_start: computes already traveled travel_time and distance,
                           if False: computes rest travel time (relative_position -> 1.0-relative_position)
        :param customized_section_cost_function: customized routing objective function
        :return: (cost_function_value, travel time, travel_distance)
        """
        if position[1] is None:
            return 0.0, 0.0, 0.0
        all_travel_time, all_travel_distance = self.get_section_infos(position[0], position[1])
        overhead_fraction = position[2]
        if not from_start:
            overhead_fraction = 1.0 - overhead_fraction
        all_travel_cost = all_travel_time
        if customized_section_cost_function is not None:
            all_travel_cost = customized_section_cost_function(all_travel_time, all_travel_distance, self.nodes[position[1]])
        return all_travel_cost * overhead_fraction, all_travel_time * overhead_fraction, all_travel_distance * overhead_fraction

    def return_travel_costs_1to1(self, origin_position, destination_position, customized_section_cost_function = None):
        """
        This method will return the travel costs of the fastest route between two nodes.
        :param origin_position: (current_edge_origin_node_index, current_edge_destination_node_index, relative_position)
        :param destination_position: (destination_edge_origin_node_index, destination_edge_destination_node_index, relative_position)
        :param customized_section_cost_function: function to compute the travel cost of an section: args: (travel_time, travel_distance, current_dijkstra_node) -> cost_value
                if None: travel_time is considered as the cost_function of a section
        :return: (cost_function_value, travel time, travel_distance) between the two nodes
        """
        trivial_test = self.test_and_get_trivial_route_tt_and_dis(origin_position, destination_position)
        if trivial_test is not None:
            return trivial_test[1]
        origin_node = origin_position[0]
        origin_overhead = (0.0, 0.0, 0.0)
        if origin_position[1] is not None:
            origin_node = origin_position[1]
            origin_overhead = self.get_section_overhead(origin_position, from_start=False)
        destination_node = destination_position[0]
        destination_overhead = (0.0, 0.0, 0.0)
        if destination_position[1] is not None:
            destination_overhead = self.get_section_overhead(destination_position, from_start=True)
        if self._current_tt_factor is None:
            R = Router(self, origin_node, destination_nodes=[destination_node], mode='bidirectional', customized_section_cost_function=customized_section_cost_function)
            s = R.compute(return_route=False)[0][1]
        else:
            R = Router(self, origin_node, destination_nodes=[destination_node], mode='bidirectional', customized_section_cost_function=customized_section_cost_function)
            s = R.compute(return_route=False)[0][1]
            s = (s[0] * self._current_tt_factor, s[1] * self._current_tt_factor, s[2])
        res = (s[0] + origin_overhead[0] + destination_overhead[0], s[1] + origin_overhead[1] + destination_overhead[1], s[2] + origin_overhead[2] + destination_overhead[2])
        if customized_section_cost_function is None:
            self._add_to_database(origin_node, destination_node, s[0], s[1], s[2])
        return res

    def return_travel_costs_Xto1(self, list_origin_positions, destination_position, max_routes=None, max_cost_value=None, customized_section_cost_function = None):
        """
        This method will return a list of tuples of origin node and travel time of the X fastest routes between
        a list of possible origin nodes and a certain destination node, whereas the route starts at certain origins can
        be offset. Combinations that dont fullfill all constraints will not be returned.
        :param list_origin_positions: list of origin_positions (current_edge_origin_node_index, current_edge_destination_node_index, relative_position)
        :param destination_position: destination position : (destination_edge_origin_node_index, destination_edge_destination_node_index, relative_position)
        :param max_routes: maximal number of fastest route triples that should be returned
        :param max_cost_value: latest cost function value of a route at destination to be considered as solution (max time if customized_section_cost_function == None)
        :param customized_section_cost_function: function to compute the travel cost of an section: args: (travel_time, travel_distance, current_dijkstra_node) -> cost_value
                if None: travel_time is considered as the cost_function of a section
        :return: list of (origin_position, cost_function_value, travel time, travel_distance) tuples
        """
        origin_nodes = {}
        return_list = []
        for pos in list_origin_positions:
            trivial_test = self.test_and_get_trivial_route_tt_and_dis(pos, destination_position)
            if trivial_test is not None:
                if max_cost_value is not None and trivial_test[1][0] > max_cost_value:
                    continue
                return_list.append( (pos, trivial_test[1][0], trivial_test[1][1], trivial_test[1][2]))
                continue
            start_node = pos[0]
            if pos[1] is not None:
                start_node = pos[1]
            try:
                origin_nodes[start_node].append(pos)
            except:
                origin_nodes[start_node] = [pos]
        destination_node = destination_position[0]
        destination_overhead = (0.0, 0.0, 0.0)
        if destination_position[1] is not None:
            destination_overhead = self.get_section_overhead(destination_position, from_start=True)
        if len(origin_nodes.keys()) > 0:
            if self._current_tt_factor is None:
                R = Router(self, destination_node, destination_nodes=origin_nodes.keys(), time_radius = max_cost_value, max_settled_targets = max_routes, forward_flag = False, customized_section_cost_function=customized_section_cost_function)
                s = R.compute(return_route=False)
            else:
                if max_cost_value is not None:
                    new_max_cost_value = max_cost_value/self._current_tt_factor
                else:
                    new_max_cost_value = None
                R = Router(self, destination_node, destination_nodes=origin_nodes.keys(), time_radius = new_max_cost_value, max_settled_targets = max_routes, forward_flag = False, customized_section_cost_function=customized_section_cost_function)
                s = R.compute(return_route=False)
                s = [(entry[0], (entry[1][0] * self._current_tt_factor, entry[1][1] * self._current_tt_factor, entry[1][2])) for entry in s]
            for entry in s:
                cfv, tt, dis = entry[1]
                if cfv < 0 or cfv == float("inf"):
                    continue
                org_node = entry[0][0]
                if customized_section_cost_function is None:
                    self._add_to_database(org_node, destination_node, cfv, tt, dis)
                cfv += destination_overhead[0]
                tt += destination_overhead[1]
                dis += destination_overhead[2]
                for origin_position in origin_nodes[org_node]:
                    origin_overhead = (0.0, 0.0, 0.0)
                    if origin_position[1] is not None:
                        origin_overhead = self.get_section_overhead(origin_position, from_start=False)
                    cfv += origin_overhead[0]
                    tt += origin_overhead[1]
                    dis += origin_overhead[2]
                    if max_cost_value is not None and cfv > max_cost_value:
                        #pass
                        continue
                    return_list.append( (origin_position, cfv, tt, dis) )
        if max_routes is not None and len(return_list) > max_routes:
            return sorted(return_list, key = lambda x:x[1])[:max_routes]
        return return_list

    def return_travel_costs_1toX(self, origin_position, list_destination_positions, max_routes=None, max_cost_value=None, customized_section_cost_function = None):
        """
        This method will return a list of tuples of destination node and travel time of the X fastest routes between
        a list of possible origin nodes and a certain destination node, whereas the route starts at certain origins can
        be offset. Combinations that dont fullfill all constraints will not be returned.
        :param origin_position: origin_position: (current_edge_origin_node_index, current_edge_destination_node_index, relative_position)
        :param list_destination_positions: list of destination positions : (destination_edge_origin_node_index, destination_edge_destination_node_index, relative_position)
        :param max_routes: maximal number of fastest route triples that should be returned
        :param max_cost_value: latest cost function value of a route at destination to be considered as solution (max time if customized_section_cost_function == None)
        :param customized_section_cost_function: function to compute the travel cost of an section: args: (travel_time, travel_distance, current_dijkstra_node) -> cost_value
                if None: travel_time is considered as the cost_function of a section
        :return: list of (destination_position, cost_function_value, travel time, travel_distance) tuples
        """
        destination_nodes = {}
        return_list = []
        for pos in list_destination_positions:
            trivial_test = self.test_and_get_trivial_route_tt_and_dis(origin_position, pos)
            if trivial_test is not None:
                if max_cost_value is not None and trivial_test[1][0] > max_cost_value:
                    continue
                return_list.append( (pos, trivial_test[1][0], trivial_test[1][1], trivial_test[1][2]))
                continue
            start_node = pos[0]
            try:
                destination_nodes[start_node].append(pos)
            except:
                destination_nodes[start_node] = [pos]
        origin_node = origin_position[0]
        origin_overhead = (0.0, 0.0, 0.0)
        if origin_position[1] is not None:
            origin_node = origin_position[1]
            origin_overhead = self.get_section_overhead(origin_position, from_start=False)
        if len(destination_nodes.keys()) > 0:
            if self._current_tt_factor is None:
                R = Router(self, origin_node, destination_nodes=destination_nodes.keys(), time_radius = max_cost_value, max_settled_targets = max_routes, forward_flag = True, customized_section_cost_function=customized_section_cost_function)
                s = R.compute(return_route=False)
            else:
                if max_cost_value is not None:
                    new_max_cost_value = max_cost_value/self._current_tt_factor
                else:
                    new_max_cost_value = None
                R = Router(self, origin_node, destination_nodes=destination_nodes.keys(), time_radius = new_max_cost_value, max_settled_targets = max_routes, forward_flag = True, customized_section_cost_function=customized_section_cost_function)
                s = R.compute(return_route=False)
                s = [(entry[0], (entry[1][0] * self._current_tt_factor, entry[1][1] * self._current_tt_factor, entry[1][2])) for entry in s]
            for entry in s:
                cfv, tt, dis = entry[1]
                if tt < 0 or cfv == float("inf"):
                    continue
                dest_node = entry[0][-1]
                if customized_section_cost_function is None:
                    self._add_to_database(origin_node, dest_node, cfv, tt, dis)
                cfv += origin_overhead[0]
                tt += origin_overhead[1]
                dis += origin_overhead[2]
                for destination_position in destination_nodes[dest_node]:
                    destination_overhead = (0.0, 0.0, 0.0)
                    if destination_position[1] is not None:
                        destination_overhead = self.get_section_overhead(destination_position, from_start=True)
                    cfv += destination_overhead[0]
                    tt += destination_overhead[1]
                    dis += destination_overhead[2]
                    if max_cost_value is not None and cfv > max_cost_value:
                        continue
                    return_list.append( (destination_position, cfv, tt, dis) )
        if max_routes is not None and len(return_list) > max_routes:
            return sorted(return_list, key = lambda x:x[1])[:max_routes]
        return return_list

    def return_best_route_1to1(self, origin_position, destination_position, customized_section_cost_function = None):
        """
        This method will return the best route [list of node_indices] between two nodes,
        while origin_position[0] and destination_postion[1](or destination_position[0] if destination_postion[1]==None) is included.
        :param origin_position: (current_edge_origin_node_index, current_edge_destination_node_index, relative_position)
        :param destination_position: (destination_edge_origin_node_index, destination_edge_destination_node_index, relative_position)
        :param customized_section_cost_function: function to compute the travel cost of an section: args: (travel_time, travel_distance, current_dijkstra_node) -> cost_value
                if None: travel_time is considered as the cost_function of a section
        :return : route (list of node_indices) of best route
        """
        trivial_test = self.test_and_get_trivial_route_tt_and_dis(origin_position, destination_position)
        if trivial_test is not None:
            return trivial_test[0]
        origin_node = origin_position[0]
        destination_node = destination_position[0]
        if origin_position[1] is not None:
            origin_node = origin_position[1]
        R = Router(self, origin_node, destination_nodes=[destination_node], mode='bidirectional', customized_section_cost_function=customized_section_cost_function)
        node_list = R.compute(return_route=True)[0][0]
        if origin_node != origin_position[0]:
            node_list = [origin_position[0]] + node_list
        if destination_position[1] is not None:
            node_list.append(destination_position[1])
        return node_list

    def return_best_route_Xto1(self, list_origin_positions, destination_position, max_cost_value=None, customized_section_cost_function = None):
        """This method will return the best route between a list of possible origin nodes and a certain destination
        node. A best route is defined by [list of node_indices] between two nodes,
        while origin_position[0] and destination_position[1](or destination_position[0]
        if destination_position[1]==None) is included. Combinations that do not fulfill all constraints
        will not be returned.

        :param list_origin_positions: list of origin_positions
                (current_edge_origin_node_index, current_edge_destination_node_index, relative_position)
        :type list_origin_positions: list
        :param destination_position: (origin_node_index, destination_node_index, relative_position) of destination_edge
        :type destination_position: list
        :param max_cost_value: latest cost function value of a route at destination to be considered as solution
                (max time if customized_section_cost_function == None)
        :type max_cost_value: float/None
        :param customized_section_cost_function: function to compute the travel cost of an section
                which takes the args: (travel_time, travel_distance, current_dijkstra_node_index) -> cost_value
                if None: travel_time is considered as the cost_function of a section
        :type customized_section_cost_function: func
        :return: list of node-indices of the fastest route (empty, if no route is found, that fullfills the constraints)
        :rtype: list
        """
        origin_nodes = {}
        return_route = None
        best_cfv = float("inf")
        for pos in list_origin_positions:
            trivial_test = self.test_and_get_trivial_route_tt_and_dis(pos, destination_position)
            if trivial_test is not None:
                if max_cost_value is not None and trivial_test[1][0] > max_cost_value:
                    continue
                if trivial_test[1][0] < best_cfv:
                    return_route = trivial_test[0]
                    best_cfv = trivial_test[1][0]
                continue
            start_node = pos[0]
            if pos[1] is not None:
                start_node = pos[1]
            try:
                origin_nodes[start_node].append(pos)
            except:
                origin_nodes[start_node] = [pos]
        if len(origin_nodes.keys()) > 0:
            destination_node = destination_position[0]
            destination_overhead = (0.0, 0.0, 0.0)
            if destination_position[1] is not None:
                destination_overhead = self.get_section_overhead(destination_position, from_start=True)
            if self._current_tt_factor is None:
                R = Router(self, destination_node, destination_nodes=origin_nodes.keys(), time_radius = max_cost_value, forward_flag = False, customized_section_cost_function=customized_section_cost_function)
                s = R.compute(return_route=True)
            else:
                if max_cost_value is not None:
                    new_max_cost_value = max_cost_value/self._current_tt_factor
                else:
                    new_max_cost_value = None
                R = Router(self, destination_node, destination_nodes=origin_nodes.keys(), time_radius = new_max_cost_value, forward_flag = False, customized_section_cost_function=customized_section_cost_function)
                s = R.compute(return_route=True)
                s = [(entry[0], (entry[1][0] * self._current_tt_factor, entry[1][1] * self._current_tt_factor, entry[1][2])) for entry in s]
            for entry in s:
                cfv, tt, dis = entry[1]
                if tt < 0:
                    continue
                cfv += destination_overhead[0]
                tt += destination_overhead[1]
                dis += destination_overhead[2]
                org_node = entry[0][0]
                for origin_position in origin_nodes[org_node]:
                    origin_overhead = (0.0, 0.0, 0.0)
                    if origin_position[1] is not None:
                        origin_overhead = self.get_section_overhead(origin_position, from_start=False)
                    cfv += origin_overhead[0]
                    tt += origin_overhead[1]
                    dis += origin_overhead[2]
                    if max_cost_value is not None and cfv > max_cost_value:
                        continue
                    if cfv > best_cfv:
                        continue
                    node_list = entry[0][:]
                    if origin_position[1] is not None:
                        if destination_position[1] is not None:
                            node_list = [origin_position[0]] + node_list + [destination_position[1]]
                        else:
                            node_list = [origin_position[0]] + node_list
                    else:
                        if destination_position[1] is not None:
                            node_list = node_list + [destination_position[1]]
                    best_cfv = cfv
                    if len(node_list) < 2:
                        return_route = []
                    else:
                        return_route = node_list 
        return return_route

    def return_best_route_1toX(self, origin_position, list_destination_positions, max_cost_value=None, customized_section_cost_function = None):
        """This method will return the best route between a list of possible destination nodes and a certain origin
        node. A best route is defined by [list of node_indices] between two nodes,
        while origin_position[0] and destination_position[1](or destination_position[0]
        if destination_position[1]==None) is included. Combinations that do not fulfill all constraints
        will not be returned.
        Specific to this framework: max_cost_value = None translates to max_cost_value = DEFAULT_MAX_X_SEARCH

        :param origin_position: (origin_node_index, destination_node_index, relative_position) of origin edge
        :type origin_position: list
        :param list_destination_positions: list of destination positions
                (origin_node_index, destination_node_index, relative_position) of destination_edge
        :type list_destination_positions: list
        :param max_cost_value: latest cost function value of a route at destination to be considered as solution
                (max time if customized_section_cost_function == None)
        :type max_cost_value: float/None
        :param customized_section_cost_function: function to compute the travel cost of an section
                which takes the args: (travel_time, travel_distance, current_dijkstra_node_index) -> cost_value
                if None: travel_time is considered as the cost_function of a section
        :type customized_section_cost_function: func
        :return: list of node-indices of the fastest route (empty, if no route is found, that fullfills the constraints)
        :rtype: list
        """
        destination_nodes = {}
        return_route = []
        best_cfv = float("inf")
        for pos in list_destination_positions:
            trivial_test = self.test_and_get_trivial_route_tt_and_dis(origin_position, pos)
            if trivial_test is not None:
                if max_cost_value is not None and trivial_test[1][0] > max_cost_value:
                    continue
                if trivial_test[1][0] < best_cfv:
                    return_route = trivial_test[0]
                    best_cfv = trivial_test[1][0]
                continue
            start_node = pos[0]
            try:
                destination_nodes[start_node].append(pos)
            except:
                destination_nodes[start_node] = [pos]
        origin_node = origin_position[0]
        origin_overhead = (0.0, 0.0, 0.0)
        if origin_position[1] is not None:
            origin_node = origin_position[1]
            origin_overhead = self.get_section_overhead(origin_position, from_start=False)
        if len(destination_nodes.keys()) > 0:
            if self._current_tt_factor is None:
                R = Router(self, origin_node, destination_nodes=destination_nodes.keys(), time_radius = max_cost_value, forward_flag = True)
                s = R.compute(return_route=True)
            else:
                if max_cost_value is not None:
                    new_max_cost_value = max_cost_value/self._current_tt_factor
                else:
                    new_max_cost_value = None
                R = Router(self, origin_node, destination_nodes=destination_nodes.keys(), time_radius = new_max_cost_value, forward_flag = True, customized_section_cost_function=customized_section_cost_function)
                s = R.compute(return_route=True)
                s = [(entry[0], (entry[1][0] * self._current_tt_factor, entry[1][1] * self._current_tt_factor, entry[1][2])) for entry in s]
            for entry in s:
                cfv, tt, dis = entry[1]
                if tt < 0:
                    continue
                cfv += origin_overhead[0]
                tt += origin_overhead[1]
                dis += origin_overhead[2]
                dest_node = entry[0][-1]
                for destination_position in destination_nodes[dest_node]:
                    destination_overhead = (0.0, 0.0, 0.0)
                    if destination_position[1] is not None:
                        destination_overhead = self.get_section_overhead(destination_position, from_start=True)
                    cfv += destination_overhead[0]
                    tt += destination_overhead[1]
                    dis += destination_overhead[2]
                    if max_cost_value is not None and cfv > max_cost_value:
                        continue
                    if cfv > best_cfv:
                        continue
                    node_list = entry[0][:]
                    if origin_position[1] is not None:
                        if destination_position[1] is not None:
                            node_list = [origin_position[0]] + node_list + [destination_position[1]]
                        else:
                            node_list = [origin_position[0]] + node_list
                    else:
                        if destination_position[1] is not None:
                            node_list = node_list + [destination_position[1]]
                    best_cfv = cfv
                    if len(node_list) < 2:
                        return_route = []
                    else:
                        return_route = node_list 

        return return_route

    def test_and_get_trivial_route_tt_and_dis(self, origin_position, destination_position):
        """ this functions test for trivial routing solutions between origin_position and destination_position
        if no trivial solution is found
        :return None
        else
        :return (route, (travel_time, travel_distance))
        """
        if origin_position[0] == destination_position[0]:
            if origin_position[1] is None:
                if destination_position[1] is None:
                    return ([], (0.0, 0.0, 0.0) )
                else:
                    return ([destination_position[0], destination_position[1]], self.get_section_overhead(destination_position) )
            else:
                if destination_position[1] is None:
                    return None
                else:
                    if destination_position[1] == origin_position[1]:
                        if origin_position[2] > destination_position[2]:
                            return None
                        else:
                            effective_position = (origin_position[0], origin_position[1], destination_position[2] - origin_position[2])
                            cfv, tt, dis = self.get_section_overhead(effective_position, from_start = True)
                            return ([destination_position[0], destination_position[1]], (cfv, tt, dis)) 
                    else:
                        return None
        elif origin_position[1] is not None and origin_position[1] == destination_position[0]:
            rest = self.get_section_overhead(origin_position, from_start = False)
            rest_dest = self.get_section_overhead(destination_position, from_start = True)
            route = [origin_position[0], origin_position[1]]
            #print(f"nw basic argh {rest} {rest_dest}")
            if destination_position[1] is not None:
                route.append( destination_position[1] )
            return (route, (rest[0] + rest_dest[0], rest[1] + rest_dest[1], rest[2] + rest_dest[2]))
        return None

    def return_travel_cost_matrix(self, list_positions, customized_section_cost_function = None):
        """This method will return the cost_function_value between all positions specified in list_positions

        :param list_positions: list of positions to be computed
        :type list_positions: list
        :param customized_section_cost_function: function to compute the travel cost of an section
                which takes the args: (travel_time, travel_distance, current_dijkstra_node_index) -> cost_value
                if None: travel_time is considered as the cost_function of a section
        :type customized_section_cost_function: func
        :return: dictionary: (o_pos,d_pos) -> (cfv, tt, dist)
        :rtype: dict
        """
        return_dict = {}
        for o_pos in list_positions:
            res = self.return_travel_costs_1toX(o_pos, list_positions, customized_section_cost_function=customized_section_cost_function)
            for d_pos, cfv, tt, dist in res:
                return_dict[(o_pos, d_pos)] = (cfv, tt, dist)
        return return_dict

    def move_along_route(self, route, last_position, time_step, sim_vid_id=None, new_sim_time=None,
                         record_node_times=False): # TODO # correct first entry of route!!!!
        """This method computes the new position of a (vehicle) on a given route (node_index_list) from it's
        last_position (position_tuple). The first entry of route has to be the same as the first entry of last_position!
        Specific to this framework: count moving vehicles to street network density! make sure to do this before
        updating the network!

        :param route: list of node_indices of the current route
        :type route: list
        :param last_position: position_tuple of starting point
        :type last_position: list
        :param time_step: time [s] passed since last observed at last_position
        :type time_step: float
        :param sim_vid_id: id of simulation vehicle; required for simulation environments with external traffic simulator
        :type sim_vid_id: int
        :param new_sim_time: new time to coordinate simulation times
        :type new_sim_time: float
        :param record_node_times: if this flag is set False, the output list_passed_node_times will always return []
        :type record_node_times: bool
        :return: returns a tuple with
                i) new_position_tuple
                ii) driven distance
                iii) arrival_in_time_step [s]: -1 if vehicle did not reach end of route | time since beginning of time
                        step after which the vehicle reached the end of the route
                iv) list_passed_nodes: if during the time step a number of nodes were passed, these are
                v) list_passed_node_times: list of checkpoint times at the respective passed nodes
        """
        if new_sim_time is not None:
            end_time = new_sim_time + time_step
            last_time = new_sim_time
        else:
            end_time = self.sim_time + time_step
            last_time = self.sim_time
        c_pos = last_position
        if c_pos[2] is None:
            if len(route) == 0:
                return c_pos, 0, last_time, [], []
            c_pos = (c_pos[0], route[0], 0.0)
        list_passed_nodes = []
        list_passed_node_times = []
        arrival_in_time_step = -1
        driven_distance = 0
        #
        c_cluster = None
        last_dyn_step = None
        for i in range(len(route)):
            # check remaining time on current edge
            if c_pos[2] is None:
                c_pos = (c_pos[0], route[i], 0)
            rel_factor = (1 - c_pos[2])
            tt, td = self.get_section_infos(c_pos[0], c_pos[1])
            if tt > 86400:
                LOG.warning(f"move_along_route: very large travel time on edge ({c_pos[0]} -> {c_pos[1]} for vid {sim_vid_id} at time {new_sim_time}) (blocked after tt update?) -> vehicle jumps this edge")
                tt = 0
            c_edge_tt = tt
            c_edge_td = td
            next_node_time = last_time + rel_factor * c_edge_tt
            if next_node_time > end_time:
                # move vehicle to final position of current edge
                end_rel_factor = (end_time - last_time) / tt + c_pos[2]
                #print(end_rel_factor, end_time, last_time, c_edge_tt, c_pos[2])
                driven_distance += (end_rel_factor - c_pos[2]) * c_edge_td
                c_pos = (c_pos[0], c_pos[1], end_rel_factor)
                arrival_in_time_step = -1
                break
            else:
                # move vehicle to next node/edge and record data
                driven_distance += rel_factor * c_edge_td
                next_node = route[i]
                list_passed_nodes.append(next_node)
                if record_node_times:
                    list_passed_node_times.append(next_node_time)
                last_time = next_node_time
                c_pos = (next_node, None, None)
                arrival_in_time_step = last_time
        return c_pos, driven_distance, arrival_in_time_step, list_passed_nodes, list_passed_node_times

    def add_travel_infos_to_database(self, travel_info_dict):
        """ this function can be used to include externally computed (e.g. multiprocessing) route travel times
        into the database if present

        it adds all infos from travel_info_dict to its database self.travel_time_infos
        its database is from node to node, therefore overheads have to be removed from routing results

        :param travel_info_dict: dictionary with keys (origin_position, target_positions) -> values (cost_function_value, travel_time, travel_distance)
        """
        pass

    def _reset_internal_attributes_after_travel_time_update(self):
        pass

    def _add_to_database(self, o_node, d_node, cfv, tt, dis):
        """ this function is call when new routing results have been computed
        depending on the class the function can be overwritten to store certain results in the database
        """
        pass

    <|MERGE_RESOLUTION|>--- conflicted
+++ resolved
@@ -267,14 +267,6 @@
         loads new travel time files for scenario_time
         """
         self._reset_internal_attributes_after_travel_time_update()
-<<<<<<< HEAD
-        f = self.travel_time_file_folders[scenario_time]
-        tt_file = os.path.join(f, "edges_td_att.csv")
-        tmp_df = pd.read_csv(tt_file)
-        tmp_df.set_index(["from_node","to_node"], inplace=True)
-        for edge_index_tuple, new_tt in tmp_df["edge_tt"].items():
-            self._set_edge_tt(edge_index_tuple[0], edge_index_tuple[1], new_tt)
-=======
         f = self.travel_time_file_infos[scenario_time]
         if self._tt_infos_from_folder:
             tt_file = os.path.join(f, "edges_td_att.csv")
@@ -284,7 +276,6 @@
                 self._set_edge_tt(edge_index_tuple[0], edge_index_tuple[1], new_tt)
         else:
             self._current_tt_factor = f
->>>>>>> 62f25892
 
     def _set_edge_tt(self, o_node_index, d_node_index, new_travel_time):
         o_node = self.nodes[o_node_index]
