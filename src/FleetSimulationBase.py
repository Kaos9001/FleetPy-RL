--- conflicted
+++ resolved
@@ -388,14 +388,13 @@
                         vid += 1
                 OpClass: FleetControlBase = load_fleet_control_module(operator_module_name)
                 self.operators.append(OpClass(op_id, operator_attributes, list_vehicles, self.routing_engine, self.zones,
-<<<<<<< HEAD
-                                            self.scenario_parameters, self.dir_names, self.charging_operator_dict["op"].get(op_id, None), list(self.charging_operator_dict["pub"].values())))
+                                            self.scenario_parameters, op_dir_names, self.charging_operator_dict["op"].get(op_id, None), list(self.charging_operator_dict["pub"].values())))
             elif operator_module_name == "SemiOnDemandBatchAssignmentFleetcontrol":  # SemiOnDemandBatchAssignmentFleetcontrol
                 from src.fleetctrl.SemiOnDemandBatchAssignmentFleetcontrol import SemiOnDemandBatchAssignmentFleetcontrol
                 list_vehicles = []
                 OpClass = SemiOnDemandBatchAssignmentFleetcontrol(op_id, operator_attributes, list_vehicles,
                                                                   self.routing_engine, self.zones,
-                                                                  self.scenario_parameters, self.dir_names,
+                                                                  self.scenario_parameters, op_dir_names
                                                                   self.charging_operator_dict["op"].get(op_id, None),
                                                                   list(self.charging_operator_dict["pub"].values()))
                 init_vids = OpClass.return_vehicles_to_initialize()
@@ -415,7 +414,7 @@
                 list_vehicles = []
                 OpClass = SoDZonalBatchAssignmentFleetcontrol(op_id, operator_attributes, list_vehicles,
                                                                   self.routing_engine, self.zones,
-                                                                  self.scenario_parameters, self.dir_names,
+                                                                  self.scenario_parameters, op_dir_names,
                                                                   self.charging_operator_dict["op"].get(op_id, None),
                                                                   list(self.charging_operator_dict["pub"].values()))
                 init_vids = OpClass.return_vehicles_to_initialize()
@@ -431,10 +430,6 @@
                 OpClass.continue_init(list_vehicles, self.start_time, self.end_time)
                 self.operators.append(OpClass)
             else: # for LinebasedFleetControl
-=======
-                                            self.scenario_parameters, op_dir_names, self.charging_operator_dict["op"].get(op_id, None), list(self.charging_operator_dict["pub"].values())))
-            else:
->>>>>>> 62f25892
                 from dev.fleetctrl.LinebasedFleetControl import LinebasedFleetControl
                 OpClass = LinebasedFleetControl(op_id, self.gtfs_data_dir, self.routing_engine, self.zones, self.scenario_parameters, op_dir_names, self.charging_operator_dict["op"].get(op_id, None), list(self.charging_operator_dict["pub"].values()))
                 init_vids = OpClass.return_vehicles_to_initialize()
