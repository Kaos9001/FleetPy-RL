import importlib

# possibly load additional content from development content
try:
    dev_content = importlib.import_module("dev.misc.init_modules")
    print("Loading modules from development content.")
except ModuleNotFoundError:
    dev_content = None


# -------------------------------------------------------------------------------------------------------------------- #
# function to load class from specific module based on dictionary entries
def load_module(module_dict, module_str, module_type_str):
    tmp = module_dict.get(module_str)
    if tmp is not None:
        module_name, class_name = tmp
        sim_module = importlib.import_module(module_name)
        sim_class = getattr(sim_module, class_name)
        return sim_class
    else:
        raise IOError(f"{module_type_str} {module_str} is invalid!")

# -------------------------------------------------------------------------------------------------------------------- #
# function to get possibilties to load class from specific module
def get_src_simulation_environments():
    # FleetPy simulation environments
    sim_env_dict = {}  # str -> (module path, class name)
    sim_env_dict["BatchOfferSimulation"] = ("src.BatchOfferSimulation", "BatchOfferSimulation")
    sim_env_dict["ImmediateDecisionsSimulation"] = ("src.ImmediateDecisionsSimulation", "ImmediateDecisionsSimulation")
    return sim_env_dict

def get_src_routing_engines():
    # FleetPy routing engine options
    re_dict = {}  # str -> (module path, class name)
    re_dict["NetworkBasic"] = ("src.routing.NetworkBasic", "NetworkBasic")
    re_dict["NetworkImmediatePreproc"] = ("src.routing.NetworkImmediatePreproc", "NetworkImmediatePreproc")
    re_dict["NetworkBasicWithStore"] = ("src.routing.NetworkBasicWithStore", "NetworkBasicWithStore")
    re_dict["NetworkPartialPreprocessed"] = ("src.routing.NetworkPartialPreprocessed", "NetworkPartialPreprocessed")
    re_dict["NetworkBasicWithStoreCpp"] = ("src.routing.NetworkBasicWithStoreCpp", "NetworkBasicWithStoreCpp")
    re_dict["NetworkPartialPreprocessedCpp"] = ("src.routing.NetworkPartialPreprocessedCpp", "NetworkPartialPreprocessedCpp")
    re_dict["NetworkTTMatrix"] = ("src.routing.NetworkTTMatrix", "NetworkTTMatrix")
    return re_dict

def get_src_request_modules():
    # FleetPy request model options
    rm_dict = {}  # str -> (module path, class name)
    rm_dict["BasicRequest"] = ("src.demand.TravelerModels", "BasicRequest")
    rm_dict["IndividualConstraintRequest"] = ("src.demand.TravelerModels", "IndividualConstraintRequest")
    rm_dict["PriceSensitiveIndividualConstraintRequest"] = ("src.demand.TravelerModels", "PriceSensitiveIndividualConstraintRequest")
    rm_dict["MasterRandomChoiceRequest"] = ("src.demand.TravelerModels", "MasterRandomChoiceRequest")
    rm_dict["SlaveRequest"] = ("src.demand.TravelerModels", "SlaveRequest")
    rm_dict["BasicParcelRequest"] = ("src.demand.TravelerModels", "BasicParcelRequest")
    rm_dict["SlaveParcelRequest"] = ("src.demand.TravelerModels", "SlaveParcelRequest")
    return rm_dict
    
def get_src_fleet_control_modules():
    # FleetPy fleet control options
    op_dict = {}  # str -> (module path, class name)
    op_dict["PoolingIRSOnly"] = ("src.fleetctrl.PoolingIRSOnly", "PoolingInsertionHeuristicOnly")
    op_dict["PoolingIRSAssignmentBatchOptimization"] = ("src.fleetctrl.PoolingIRSBatchOptimization", "PoolingIRSAssignmentBatchOptimization")
    op_dict["RidePoolingBatchAssignmentFleetcontrol"] = ("src.fleetctrl.RidePoolingBatchAssignmentFleetcontrol", "RidePoolingBatchAssignmentFleetcontrol")
    return op_dict

def get_src_repositioning_strategies():
    # FleetPy repositioning options
    repo_dict = {}  # str -> (module path, class name)
    repo_dict["PavoneFC"] = ("src.fleetctrl.repositioning.PavoneHailingFC", "PavoneHailingRepositioningFC")
    repo_dict["PavoneFCV2"] = ("src.fleetctrl.repositioning.PavoneHailingFC", "PavoneHailingV2RepositioningFC")
    repo_dict["DensityFrontiers"] = ("src.fleetctrl.repositioning.FrontiersDensityBasedRepositioning", "DensityRepositioning")
    return repo_dict

def get_src_charging_strategies():
    # FleetPy charging options
    # TODO # adapt charging strategy names
    cs_dict = {}  # str -> (module path, class name)
    cs_dict["Threshold_PCI"] = ("src.fleetctrl.charging.Threshold", "ChargingThresholdPublicInfrastructure")
    return cs_dict

def get_src_dynamic_pricing_strategies():
    # FleetPy dynamic pricing options
    dp_dict = {}  # str -> (module path, class name)
    dp_dict["TimeBasedDP"] = ("src.fleetctrl.pricing.TimeBasedDP", "TimeBasedDP")
    dp_dict["UtilizationBasedDP"] = ("src.fleetctrl.pricing.UtilizationBasedDP", "UtilizationBasedDP")
    return dp_dict

def get_src_dynamic_fleet_sizing_strategies():
    # FleetPy dynamic fleet sizing options
    dfs_dict = {}  # str -> (module path, class name)
    dfs_dict["TimeBasedFS"] = ("src.fleetctrl.fleetsizing.TimeBasedFS", "TimeBasedFS")
    dfs_dict["UtilizationBasedFS"] = ("src.fleetctrl.fleetsizing.UtilizationBasedFS", "UtilizationBasedFS")
    return dfs_dict

def get_src_reservation_strategies():
    # FleetPy reservation control strategy options
    res_dict = {}  # str -> (module path, class name)
    res_dict["RollingHorizon"] = ("src.fleetctrl.reservation.RollingHorizon", "RollingHorizonReservation")
    return res_dict

def get_src_ride_pooling_batch_optimizers():
    # FleetPy ride pooling optimization strategy options
    rbo_dict = {}  # str -> (module path, class name)
    rbo_dict["AlonsoMora"] = ("src.fleetctrl.pooling.batch.AlonsoMora.AlonsoMoraAssignment", "AlonsoMoraAssignment")
    return rbo_dict

# -------------------------------------------------------------------------------------------------------------------- #
# functions for the different modules
def load_simulation_environment(scenario_parameters):
    """This function returns the simulation environment module.

    :param scenario_parameters: scenario parameters with 'sim_env' attribute
    :return: FleetSimulation instance
    """
    sim_env_str = scenario_parameters.get("sim_env")
    # FleetPy simulation environments
    sim_env_dict = get_src_simulation_environments()
    # add development content
    if dev_content is not None:
        dev_sim_env_dict = dev_content.add_dev_simulation_environments()
        sim_env_dict.update(dev_sim_env_dict)
    # load simulation environment instance
    sim_env_class = load_module(sim_env_dict, sim_env_str, "Simulation environment")
    return sim_env_class(scenario_parameters)


def load_routing_engine(network_type, network_dir, network_dynamics_file_name=None):
    """ This function loads the specific network defined in the config file
    routing_engine.add_init() is not called here! (TODO!?)
    :param network_type: str network_type defined by G_NETWORK_TYPE in config
    :param network_dir: path to corresponding network folder
    :param network_dynamics_file_name: name of network dynamic file to load
    :return: routing engine obj
    """
    # FleetPy routing engine options
    re_dict = get_src_routing_engines()
    # add development content
    if dev_content is not None:
        dev_re_dict = dev_content.add_dev_routing_engines()
        re_dict.update(dev_re_dict)
    # load routing engine instance
    re_class = load_module(re_dict, network_type, "Network module")
    return re_class(network_dir, network_dynamics_file_name=network_dynamics_file_name)


def load_request_module(rq_type_string):
    """This function initiates the required fleet control module and returns the Request class, which can be used
    to generate a fleet control instance.

    :param rq_type_string: string that determines which request type should be used
    :return: Request class
    """
    # FleetPy request model options
    rm_dict = get_src_request_modules()
    # add development content
    if dev_content is not None:
        dev_rm_dict = dev_content.add_request_models()
        rm_dict.update(dev_rm_dict)
    # get request class
    return load_module(rm_dict, rq_type_string, "Request module")


def load_fleet_control_module(op_fleet_control_class_string):
    """This function initiates the required fleet control module and returns the FleetControl class, which can be used
    to generate a fleet control instance.

    :param op_fleet_control_class_string: string that determines which fleet control should be used
    :return: FleetControl class
    """
    # FleetPy fleet control options
    op_dict = get_src_fleet_control_modules()
    # add development content
    if dev_content is not None:
        dev_op_dict = dev_content.add_fleet_control_modules()
        op_dict.update(dev_op_dict)
    # get fleet control class
    return load_module(op_dict, op_fleet_control_class_string, "Fleet control module")


def load_repositioning_strategy(op_repo_class_string):
    """This function chooses the repositioning module that should be loaded.

    :param op_repo_class_string: string that determines which repositioning strategy will be used
    :return: Repositioning class
    """
    # FleetPy repositioning options
    repo_dict = get_src_repositioning_strategies()
    # add development content
    if dev_content is not None:
        dev_repo_dict = dev_content.add_repositioning_modules()
        repo_dict.update(dev_repo_dict)
    # get repositioning class
    return load_module(repo_dict, op_repo_class_string, "Repositioning module")


def load_charging_strategy(op_charging_class_string):
    """This function chooses the charging strategy module that should be loaded.

    :param op_charging_class_string: string that determines which charging strategy will be used
    :return: Charging class
    """
    # FleetPy charging options
    cs_dict = get_src_charging_strategies()
    # add development content
    if dev_content is not None:
        dev_cs_dict = dev_content.add_charging_strategy_modules()
        cs_dict.update(dev_cs_dict)
    # get charging strategy class
    return load_module(cs_dict, op_charging_class_string, "Charging strategy module")


def load_dynamic_pricing_strategy(op_pricing_class_string):
    """This function chooses the dynamic pricing strategy module that should be loaded.

    :param op_pricing_class_string:  string that determines which strategy will be used
    :return: DynamicPricing class
    """
    # FleetPy dynamic pricing options
    dp_dict = get_src_dynamic_pricing_strategies()
    # add development content
    if dev_content is not None:
        dev_dp_dict = dev_content.add_dynamic_pricing_strategy_modules()
        dp_dict.update(dev_dp_dict)
    # get charging strategy class
    return load_module(dp_dict, op_pricing_class_string, "Dynamic pricing module")


def load_dynamic_fleet_sizing_strategy(op_fleetsizing_class_string):
    """This function chooses the dynamic fleetsizing strategy module that should be loaded.

    :param op_fleetsizing_class_string: string that determines which strategy will be used
    :return: DynamicFleetSizing class
    """
    # FleetPy dynamic fleet sizing options
    dfs_dict = get_src_dynamic_fleet_sizing_strategies()
    # add development content
    if dev_content is not None:
        dev_dfs_dict = dev_content.add_dynamic_fleetsizing_strategy_modules()
        dfs_dict.update(dev_dfs_dict)
    # get charging strategy class
    return load_module(dfs_dict, op_fleetsizing_class_string, "Dynamic fleet sizing module")


def load_reservation_strategy(op_reservation_class_string):
    """This function chooses the strategy to treat reservation requests that should be loaded
    :param op_reservation_class_string: string that determines the reservation strategy
    :return: Reservation class
    """
    # FleetPy reservation control strategy options
    res_dict = get_src_reservation_strategies()
    # add development content
    if dev_content is not None:
        dev_res_dict = dev_content.add_reservation_strategy_modules()
        res_dict.update(dev_res_dict)
    # get charging strategy class
    return load_module(res_dict, op_reservation_class_string, "Reservation handling module")


def load_ride_pooling_batch_optimizer(op_batch_optimizer_string):
    """ this function loads the optimizer for solving the ride-pooling assignment problem
    :param op_batch_optimizer_string: string determining the optimizer
    :return: RidePoolingBatchOptimizationClass
    """
    # FleetPy ride pooling optimization strategy options
<<<<<<< HEAD
    rbo_dict = get_src_ride_pooling_batch_optimizers()
=======
    rbo_dict = {}  # str -> (module path, class name)
    rbo_dict["AlonsoMora"] = ("src.fleetctrl.pooling.batch.AlonsoMora.AlonsoMoraAssignment", "AlonsoMoraAssignment")
    rbo_dict["InsertionHeuristic"] = ("src.fleetctrl.pooling.batch.InsertionHeuristic.BatchInsertionHeuristicAssignment", "BatchInsertionHeuristicAssignment")
>>>>>>> c2d0bc0b
    # add development content
    if dev_content is not None:
        dev_rbo_dict = dev_content.add_ride_pooling_batch_optimizer_modules()
        rbo_dict.update(dev_rbo_dict)
    # get ridepooling batch optimizer class
    return load_module(rbo_dict, op_batch_optimizer_string, "Ridepooling batch optimizer module")<|MERGE_RESOLUTION|>--- conflicted
+++ resolved
@@ -100,6 +100,7 @@
     # FleetPy ride pooling optimization strategy options
     rbo_dict = {}  # str -> (module path, class name)
     rbo_dict["AlonsoMora"] = ("src.fleetctrl.pooling.batch.AlonsoMora.AlonsoMoraAssignment", "AlonsoMoraAssignment")
+    rbo_dict["InsertionHeuristic"] = ("src.fleetctrl.pooling.batch.InsertionHeuristic.BatchInsertionHeuristicAssignment", "BatchInsertionHeuristicAssignment")
     return rbo_dict
 
 # -------------------------------------------------------------------------------------------------------------------- #
@@ -260,13 +261,7 @@
     :return: RidePoolingBatchOptimizationClass
     """
     # FleetPy ride pooling optimization strategy options
-<<<<<<< HEAD
     rbo_dict = get_src_ride_pooling_batch_optimizers()
-=======
-    rbo_dict = {}  # str -> (module path, class name)
-    rbo_dict["AlonsoMora"] = ("src.fleetctrl.pooling.batch.AlonsoMora.AlonsoMoraAssignment", "AlonsoMoraAssignment")
-    rbo_dict["InsertionHeuristic"] = ("src.fleetctrl.pooling.batch.InsertionHeuristic.BatchInsertionHeuristicAssignment", "BatchInsertionHeuristicAssignment")
->>>>>>> c2d0bc0b
     # add development content
     if dev_content is not None:
         dev_rbo_dict = dev_content.add_ride_pooling_batch_optimizer_modules()
